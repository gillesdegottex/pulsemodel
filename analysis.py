--- conflicted
+++ resolved
@@ -50,21 +50,17 @@
     if f0s is None:
         f0s = sigproc.interfaces.reaper(wav, fs, shift, f0_min, f0_max)
 
+    # If only values are given, make two column matrix [time[s], value[Hz]] (ljuvela)
+    if len(f0s.shape)==1:
+        ts = (shift)*np.arange(len(f0s))
+        f0s = np.vstack((ts, f0s)).T
+        
     if not (f0s[:,1]>0).any():
         warnings.warn('''\n\nWARNING: No F0 value can be estimated in this signal.
          It will be replaced by the constant f0_min value ({}Hz).
         '''.format(f0_min), RuntimeWarning)
         f0s[:,1] = f0_min
 
-    # Make two column matrix [ time[s], value[Hz] ]
-    if len(f0s.shape)==1:
-        ts = (shift)*np.arange(len(f0s))
-        f0s = np.vstack((ts, f0s)).T
-
-    # Fill with dummy f0 if all frames are unvoiced (ljuvela)
-    if len(f0s[f0s[:,1]>0, 0]) == 0:
-        f0s[:,1] = 200.0 # 5 ms step
-    
         
     # Build the continuous f0
     f0s[:,1] = np.interp(f0s[:,0], f0s[f0s[:,1]>0,0], f0s[f0s[:,1]>0,1])
@@ -258,24 +254,11 @@
     axs[-1].set_xlabel('Time [s]')
     from IPython.core.debugger import  Pdb; Pdb().set_trace()
 
-<<<<<<< HEAD
-def analysisf(fwav
-    , shift=0.005
-    , dftlen=4096
-    , inf0txt_file=None, f0_min=60, f0_max=600, f0_file=None
-    , inf0bin_file=None # input f0 file in binary
-    , spec_file=None, spec_order=None # Mel-cepstral order for compressing the 
-                            # spectrum (typically 59; None: no compression)
-    , pdd_file=None, pdd_order=None   # Mel-cepstral order for compressing PDD
-                            # spectrum (typically 59; None: no compression)
-    , nm_file=None, nm_nbbnds=None  # Number of mel-bands in the compressed mask
-                            # (None: no compression)
-    , verbose=1):
-=======
 def analysisf(fwav,
         shift=0.005,
         dftlen=4096,
         inf0txt_file=None, f0_min=60, f0_max=600, f0_file=None, f0_log=False,
+        inf0bin_file=None, # input f0 file in binary
         spec_file=None, spec_order=None, # Mel-cepstral order for compressing the 
                                 # spectrum (typically 59; None: no compression)
         pdd_file=None, pdd_order=None,   # Mel-cepstral order for compressing PDD
@@ -283,7 +266,6 @@
         nm_file=None, nm_nbbnds=None,  # Number of mel-bands in the compressed mask
                                 # (None: no compression)
         verbose=1):
->>>>>>> d3d40511
 
     wav, fs, enc = sp.wavread(fwav)
 
@@ -344,14 +326,9 @@
     argpar.add_argument("--shift", default=0.005, type=float, help="time step[s] between the input frames (def. 0.005s)")
     argpar.add_argument("--dftlen", default=4096, type=float, help="Number of bins in the DFT (def. 4096)")
     argpar.add_argument("--inf0txt", default=None, help="Given f0 file")
-<<<<<<< HEAD
     argpar.add_argument("--inf0bin", default=None, help="Given f0 file (single precision float binary)")
-    argpar.add_argument("--f0_min", default=60, type=float, help="Minimal possible f0 value")
-    argpar.add_argument("--f0_max", default=600, type=float, help="Maximal possible f0 value")
-=======
     argpar.add_argument("--f0_min", default=60, type=float, help="Minimal possible f0[Hz] value (def. 60Hz)")
     argpar.add_argument("--f0_max", default=600, type=float, help="Maximal possible f0[Hz] value (def. 600Hz)")
->>>>>>> d3d40511
     argpar.add_argument("--f0", default=None, help="Output f0 file")
     argpar.add_argument("--f0_log", action='store_true', help="Output f0 file with log Hertz values instead of linear Hertz (def. False)")
     argpar.add_argument("--spec", default=None, help="Output spectrum-related file")
@@ -363,23 +340,12 @@
     argpar.add_argument("--verbose", default=1, help="Output some information")
     args = argpar.parse_args()
 
-<<<<<<< HEAD
-    analysisf(args.wavfile
-              , shift=args.shift
-              , dftlen=args.dftlen
-              , inf0txt_file=args.inf0txt, f0_min=args.f0_min, f0_max=args.f0_max, f0_file=args.f0
-              , inf0bin_file=args.inf0bin
-              , spec_file=args.spec, spec_order=args.spec_order
-              , pdd_file=args.pdd, pdd_order=args.pdd_order
-              , nm_file=args.nm, nm_nbbnds=args.nm_nbbnds
-              , verbose=args.verbose)
-=======
     analysisf(args.wavfile,
               shift=args.shift,
               dftlen=args.dftlen,
               inf0txt_file=args.inf0txt, f0_min=args.f0_min, f0_max=args.f0_max, f0_file=args.f0, f0_log=args.f0_log,
+              inf0bin_file=args.inf0bin,
               spec_file=args.spec, spec_order=args.spec_order,
               pdd_file=args.pdd, pdd_order=args.pdd_order,
               nm_file=args.nm, nm_nbbnds=args.nm_nbbnds,
-              verbose=args.verbose)
->>>>>>> d3d40511
+              verbose=args.verbose)